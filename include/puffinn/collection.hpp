#pragma once

#include "puffinn/dataset.hpp"
#include "puffinn/filterer.hpp"
#include "puffinn/hash_source/deserialize.hpp"
#include "puffinn/hash_source/hash_source.hpp"
#include "puffinn/hash_source/independent.hpp"
#include "puffinn/maxbuffer.hpp"
#include "puffinn/maxpairbuffer.hpp"
#include "puffinn/prefixmap.hpp"
#include "puffinn/typedefs.hpp"

#include <cassert>
#include <istream>
#include <iostream>
#include <memory>
#include <ostream>
#include <unordered_set>
#include <vector>

// for debugging
#include <chrono>

namespace puffinn {
    /// Approaches to filtering candidates.
    enum class FilterType {
        /// The most optimized and recommended approach, which stops
        /// shortly after the required expected recall has been achieved.
        Default,
        /// A simple approach without sketching.
        /// Use this if it is very important that the *expected* recall is above the given treshold.
        /// However it currently looks at every table in the internal structure
        /// before checking whether the recall target has been achieved. 
        None,
        /// A simple approach which mirrors ``None``, but with filtering.
        /// It is only intended to be used to fairly assess the impact of sketching on the result. 
        Simple
    };

    class ChunkSerializable {
    public:
        virtual void serialize_chunk(std::ostream&, size_t) const = 0;
    };

    /// Iterator over serialized chunks in the index.
    class SerializeIter {
        const ChunkSerializable& ref;
        size_t len;
        size_t idx = 0;

    public:
        SerializeIter(const ChunkSerializable& ref, size_t len)
          : ref(ref),
            len(len)
        {
        }

        bool has_next() const {
            return idx < len;
        }

        void serialize_next(std::ostream& out) {
            ref.serialize_chunk(out, idx);
            idx++;
        }
    };

    /// An index constructed over a dataset which supports approximate
    /// near-neighbor queries for a specific similarity measure.
    /// 
    /// Basic usage consists of using the ``insert``, ``rebuild`` and ``search`` 
    /// methods in that order.
    /// These methods are the only ones in the library that need to be called during typical use.
    /// 
    /// The ``Index`` is generic over the similarity measure and two LSH families, one used for searching and
    /// one used for the following filtering step.
    /// The LSH families default to good choices for the similarity measure
    /// and should usually not be explicitly set. 
    ///
    /// @param TSim The similarity measure. Currently ``CosineSimilarity`` and ``JaccardSimilarity`` are supported.
    /// Depending on the similarity measure, points are stored internally using different ``Format``s.
    /// The ``Format`` specifies which types of input are supported.
    /// @param THash The family of Locality-Sensitive hash functions used to
    /// search for near neighbor candidates.
    /// Defaults to a family chosen by the similarity measure. 
    /// @param TSketch The family of 1-bit Locality-Sensitive hash functions
    /// used to further filter candidates.
    /// Defaults to a family chosen by the similarity measure.
    template <
        typename TSim,
        typename THash = typename TSim::DefaultHash,
        typename TSketch = typename TSim::DefaultSketch
    >
    class Index : ChunkSerializable {
        Dataset<typename TSim::Format> dataset;
        // Hash tables used by LSH.
        std::vector<PrefixMap<THash>> lsh_maps;
        std::unique_ptr<HashSource<THash>> hash_source;
        // Container of sketches. Also needs to be reset.
        Filterer<TSketch> filterer;

        // Number of bytes allowed to be used.
        uint64_t memory_limit;
        // Number of values inserted the last time rebuild was called.
        uint32_t last_rebuild = 0;
        // Construction of the hash source is delayed until the
        // first rebuild so that we know how many tables are at most used.
        std::unique_ptr<HashSourceArgs<THash>> hash_args;

    public:
        /// Construct an empty index.
        ///
        /// @param dataset_args Arguments specifying how the dataset should be stored,
        /// depending on the format of the similarity measure.
        /// When using ``CosineSimilarity``, it specifies the dimension that all vectors must have.
        /// When using ``JaccardSimilarity``, it specifies the universe size. All tokens must be
        /// integers between 0, inclusive, and the paramter, exclusive.
        /// @param memory_limit The number of bytes of memory that the index is permitted to use.
        /// Using more memory almost always means that queries are more efficient.
        /// @param hash_args Arguments used to construct the source from which hashes are drawn.
        /// This also includes arguments that are specific to the hash family specified in ``THash``.
        /// It is recommended to use the default value.
        /// @param sketch_args Similar to ``hash_args``, but for the hash family specified in ``TSketch``.
        /// It is recommended to use the default value.
        Index(
            typename TSim::Format::Args dataset_args,
            uint64_t memory_limit,
            const HashSourceArgs<THash>& hash_args = IndependentHashArgs<THash>(),
            const HashSourceArgs<TSketch>& sketch_args = IndependentHashArgs<TSketch>()
        )
          : dataset(Dataset<typename TSim::Format>(dataset_args)),
            filterer(sketch_args, dataset.get_description()),
            memory_limit(memory_limit),
            hash_args(hash_args.copy())
        {
            static_assert(
                std::is_same<TSim, typename THash::Sim>::value
                && std::is_same<TSim, typename TSketch::Sim>::value,
                "Hash function not applicable to similarity measure");
        }

        /// Deserialize an index.
        ///
        /// It is assumed that the input data is a serialized index
        /// using the same version of PUFFINN.
        Index(std::istream& in)
          : dataset(in),
            filterer(in)
        {
            hash_args = deserialize_hash_args<THash>(in);
            bool has_hash_source;
            in.read(reinterpret_cast<char*>(&has_hash_source), sizeof(bool));
            if (has_hash_source) {
                hash_source = hash_args->deserialize_source(in);
            }
            size_t num_maps;
            in.read(reinterpret_cast<char*>(&num_maps), sizeof(size_t));
            lsh_maps.reserve(num_maps);
            bool use_chunks;
            in.read(reinterpret_cast<char*>(&use_chunks), sizeof(bool));
            if (!use_chunks) {
                for (size_t i=0; i < num_maps; i++) {
                    // if num_maps is non-zero, hash_source is non-null
                    lsh_maps.emplace_back(in, *hash_source);
                }
            }
            in.read(reinterpret_cast<char*>(&memory_limit), sizeof(uint64_t));
            in.read(reinterpret_cast<char*>(&last_rebuild), sizeof(uint32_t));
        }

        /// Deserialize a single chunk.
        void deserialize_chunk(std::istream& in) {
            // Assumes that hash_source is non-null,
            // which it will be if there were any chunks during serialization.
            lsh_maps.emplace_back(in, *hash_source);
        }

        /// Serialize the index to the output stream to be loaded later.
        /// Supports splitting the serialized data into chunks,
        /// which can be accessed using the ``serialize_chunks`` method.
        /// This is primarily useful when the serialized data cannot be written to a file directly
        /// and storing the index twice in memory is infeasible.
        ///
        /// @param use_chunks Whether to split the serialized index into chunks. Defaults to false.
        void serialize(std::ostream& out, bool use_chunks = false) const {
            dataset.serialize(out);
            filterer.serialize(out);
            hash_args->serialize(out);
            bool has_hash_source = hash_source.get() != nullptr;
            out.write(reinterpret_cast<char*>(&has_hash_source), sizeof(bool));
            if (has_hash_source) {
                hash_source->serialize(out);
            }
            size_t num_maps = lsh_maps.size();
            out.write(reinterpret_cast<char*>(&num_maps), sizeof(size_t));
            out.write(reinterpret_cast<char*>(&use_chunks), sizeof(bool));
            if (!use_chunks) {
                for (auto& m : lsh_maps) {
                    m.serialize(out);
                }
            }
            out.write(reinterpret_cast<const char*>(&memory_limit), sizeof(uint64_t));
            out.write(reinterpret_cast<const char*>(&last_rebuild), sizeof(uint32_t));
        }

        /// Get an iterator over serialized chunks in the dataset.
        /// See ``serialize`` for its use.
        SerializeIter serialize_chunks() const {
            return SerializeIter(*this, lsh_maps.size());
        }

        /// Insert a value into the index.
        ///
        /// Before the value can be found using the ``search`` method,
        /// ``rebuild`` must be called.
        /// 
        /// @param value The value to insert.
        /// The type must be supported by the format used by ``TSim``.
        template <typename T>
        void insert(const T& value) {
            dataset.insert(value);
            // Dont insert into the hash tables as it would be in linear time.
        }

        /// Retrieve the n'th value inserted into the index.
        ///
        /// Since the value is converted back from the internal storage format,
        /// it is unlikely to be equal to the inserted value
        /// due to normalization, rounding and other adjustments.
        template <typename T>
        T get(uint32_t idx) {
            return convert_stored_type<typename TSim::Format, T>(
                dataset[idx],
                dataset.get_description());
        }

        /// Rebuild the index using the currently inserted points.
        /// 
        /// This is done in parallel by default.
        /// The number of threads used can be specified using the
        /// OMP_NUM_THREADS environment variable.
<<<<<<< HEAD
        void rebuild() {
            g_performance_metrics.start_timer(Computation::Indexing);
            // Compute sketches for the new vectors.
            g_performance_metrics.start_timer(Computation::IndexSketching);
            filterer.add_sketches(dataset, last_rebuild);
            g_performance_metrics.store_time(Computation::IndexSketching);
=======
        void rebuild(bool with_sketches = true) {
            if (with_sketches) {
                // Compute sketches for the new vectors.
                auto start_sketches = std::chrono::steady_clock::now();
                filterer.add_sketches(dataset, last_rebuild);
                auto end_sketches = std::chrono::steady_clock::now();
                auto elapsed_sketches = std::chrono::duration_cast<std::chrono::nanoseconds>(end_sketches - start_sketches).count();
                printf("Time to compute sketches %ld ns\n", elapsed_sketches);
            }
>>>>>>> d648acb0

            auto desc = dataset.get_description();
            auto table_bytes = PrefixMap<THash>::memory_usage(dataset.get_size(), hash_args->function_memory_usage(desc, MAX_HASHBITS));
            auto filterer_bytes = filterer.memory_usage(desc);

            uint64_t required_mem = dataset.memory_usage()+filterer_bytes; 
            unsigned int num_tables = 0;
            uint64_t table_mem = 0;
            while (required_mem + table_mem < memory_limit) {
                num_tables++;
                table_mem = hash_args->memory_usage(desc, num_tables, MAX_HASHBITS)
                    + num_tables * table_bytes;
            }
            if (num_tables != 0) {
                num_tables--;
            }

            // Not enough memory for at least one table
            if (num_tables == 0) {
                throw std::invalid_argument("insufficient memory");
            }

<<<<<<< HEAD
=======
            if (num_tables > 1000) {
                std::cerr << "Capping tables to max 1000." << std::endl;
                num_tables = 1000;
            }

            printf("Building %d tables\n", num_tables);

            auto start = std::chrono::steady_clock::now();
>>>>>>> d648acb0
            // if rebuild has been called before
            if (hash_source) {
                // Resize the number of tables
                while (lsh_maps.size() > num_tables) {
                    // Discard the last tables. Since values are never deleted,
                    // the number of tables is not going to increase again.
                    lsh_maps.pop_back();
                }
            } else {
                hash_source = hash_args->build(
                    dataset.get_description(),
                    num_tables,
                    MAX_HASHBITS);
                // Construct the prefixmaps.
                lsh_maps.reserve(num_tables);
                for (unsigned int repetition=0; repetition < num_tables; repetition++) {
                    lsh_maps.emplace_back(this->hash_source->sample(), MAX_HASHBITS);
                }
            }

            for (auto& map : lsh_maps) {
                map.reserve(dataset.get_size());
            }

            g_performance_metrics.start_timer(Computation::IndexHashing);
            // Compute hashes for the new vectors in order, so that caching works.
            // Hash a vector in all the different ways needed.
            for (size_t idx=last_rebuild; idx < dataset.get_size(); idx++) {
                auto hash_state = this->hash_source->reset(dataset[idx], true);
                // Only parallelize if this step is computationally expensive.
                if (hash_source->precomputed_hashes()) {
                    for (auto& map : lsh_maps) {
                        map.insert(idx, hash_state.get());
                    }
                } else {
                    #pragma omp parallel for
                    for (size_t map_idx = 0; map_idx < lsh_maps.size(); map_idx++) {
                        lsh_maps[map_idx].insert(idx, hash_state.get());
                    }
                }
            }
            g_performance_metrics.store_time(Computation::IndexHashing);

            for (size_t map_idx = 0; map_idx < lsh_maps.size(); map_idx++) {
                lsh_maps[map_idx].rebuild();
            }
            last_rebuild = dataset.get_size();
            g_performance_metrics.store_time(Computation::Indexing);
        }

        /// Search for the approximate ``k`` nearest neighbors to a query.
        ///
        /// @param query The query value.
        /// It follows the same constraints as when inserting a value.
        /// @param k The number of neighbors to search for.
        /// @param recall The expected recall of the result.
        /// Each of the nearest neighbors has at least this probability
        /// of being found in the first phase of the algorithm.
        /// However if sketching is used, the probability of the neighbor being returned might be slightly lower. 
        /// This is given as a number between 0 and 1.
        /// @param filter_type The approach used to filter candidates.
        /// Unless the expected recall needs to be strictly above the ``recall`` parameter, the default should be used.
        /// @return The indices of the ``k`` nearest found neighbors.
        /// Indices are assigned incrementally to each point in the order they are inserted into the dataset, starting at 0.
        /// The result is ordered so that the most similar neighbor is first.
        template <typename T>
        std::vector<uint32_t> search(
            const T& query,
            unsigned int k,
            float recall,
            FilterType filter_type = FilterType::Default
        ) const {
            if (filter_type != FilterType::None && filterer.size() != NUM_SKETCHES * dataset.get_size()) {
                std::cout << "Filterer size " << filterer.size() << " dataset size " << dataset.get_size() << std::endl;
                throw std::invalid_argument("Asked for a filtered search, but sketches have not been computed in the `rebuild` call.");
            }
            auto desc = dataset.get_description();
            auto stored_query = to_stored_type<typename TSim::Format>(query, desc);
            return search_formatted_query(stored_query.get(), k, recall, filter_type);
        }

        /// Search for the approximate ``k`` nearest neighbors to a value already inserted into the index.
        ///
        /// This is similar to ``search(get(idx))``, but avoids potential rounding errors
        /// from converting between data formats and automatically removes the query index
        /// from the search results .
        std::vector<uint32_t> search_from_index(
            uint32_t idx,
            unsigned int k,
            float recall,
            FilterType filter_type = FilterType::Default
        ) const {
            // search for one more as the query will be part of the result set.
            auto res = search_formatted_query(dataset[idx], k+1, recall, filter_type);
            if (res.size() != 0 && res[0] == idx) {
                res.erase(res.begin());
            } else {
                res.pop_back();
            }
            return res;
        }

        /// Compute a bruteforce per-point top-K self-join on the current index.
        ///
        /// 
        std::vector<std::vector<uint32_t>> bf_join(
            unsigned int k,
            FilterType filter_type = FilterType::Default
        ) const {
            std::vector<std::vector<uint32_t>> res;
            for (size_t i = 0; i < dataset.get_size(); i++) {
                res.push_back(search_bf_formatted_query(dataset[i], k));
            }
            return res;
        }

        bool check_active_counts(const std::vector<uint32_t>& indices, const std::vector<uint32_t>& segments,
            const bool* active, const std::vector<uint32_t>& active_counts) {

            std::cout << active_counts.size() << std::endl;
            std::cout << segments.size() - 1 << std::endl;
            std::cout << segments[segments.size() - 1] << std::endl;
            for (uint32_t j = 2; j < segments.size(); j++) {
                auto left = segments[j - 1];
                auto right = segments[j] - 1;
                auto cnt = 0;

                std::cout << j << " (" << left << " --- " << right << ") of " << segments.size() - 1 << std::endl;
                for (size_t l = left; l <= right; l++) {
                    if (l <= 0 || l >= indices.size()) {
                        std::cout << l << std::endl;
                    }
                    if (active[indices[l]]) {
                        cnt++;
                        if (indices[l] == 0) {
                            cnt = active_counts[j - 1];
                            break;
                        }
                    }
                }
                if (cnt != active_counts[j-1]) {
                    std::cout << "error at " << j << ": " << cnt << " " << active_counts[j-1] << std::endl;
                    return false;
                }
            }
            std::cout << "Finished check!" << std::endl;
            return true;
        }
        
        /// Compute a per-point top-K self-join on the current index with ``recall``.
        ///
        /// This carries out an individual  query for each point in the index.
        std::vector<std::vector<uint32_t>> naive_lsh_join(
            unsigned int k,
            float recall,
            FilterType filter_type = FilterType::Default
        ) const {
            std::vector<std::vector<uint32_t>> res;
            for (size_t i = 0; i < dataset.get_size(); i++) {
                res.push_back(search_formatted_query(dataset[i], k, recall, filter_type));
            }
            return res;
        }

    public:
        /// Compute a per-point top-K self-join on the current index with ``recall``.
        ///
        /// 
        MaxPairBuffer global_lsh_join(
            unsigned int k,
            float recall,
            FilterType filter_type = FilterType::Default
        ) {
            g_performance_metrics.clear();
            g_performance_metrics.new_query();
            g_performance_metrics.start_timer(Computation::Total);
            
            // Allocate a buffer for each data point.
            auto maxbuffer = MaxPairBuffer(k);

            // Store segments efficiently (?).
            // indices in segments[i][j-1], ..., segments[i][j]-1 in lsh_maps[i]
            // share the same hash code.
            std::vector<std::vector<uint32_t>> segments (lsh_maps.size());

            g_performance_metrics.start_timer(Computation::SearchInit);

            // Set up data structures. Create segments for initial hash codes.
            for (size_t i = 0; i < lsh_maps.size(); i++) {
                segments[i].push_back(0);
                for (size_t j = 1; j < lsh_maps[i].hashes.size(); j++) {
                    if (lsh_maps[i].hashes[j] != lsh_maps[i].hashes[j-1]) {
                        segments[i].push_back(j);
                    }
                }                
                // Carry out initial all-to-all comparisons within a segment.
                // We leave out the first and last segment since it's filled up with filler elements.
                for (size_t j = 2; j < segments[i].size() - 1; j++) { 
                    auto range = lsh_maps[i].get_segment(segments[i][j-1], segments[i][j]);
                    for (auto r = range.first; r != range.second; r++) {
                        for (auto s = r + 1; s != range.second; s++) {
                            auto R = *r;
                            auto S = *s;
                            // std::cout << "Comparing " << R << " and " << S << std::endl;
                            // comparisons++;
                            auto dist = TSim::compute_similarity(
                                dataset[R], 
                                dataset[S], 
                                dataset.get_description());
                            maxbuffer.insert(std::make_pair(R, S), dist);
                        }
                    }
                }            
            }
            g_performance_metrics.store_time(Computation::SearchInit);
            
            uint32_t prefix_mask = 0xffffffff;
            for (int depth = MAX_HASHBITS; depth >= 0; depth--) {
                // check current level
                g_performance_metrics.start_timer(Computation::Search);
                std::cout << "Checking level " << depth << std::endl;
                std::vector<std::vector<uint32_t>> new_segments (lsh_maps.size());
                std::cout << "Current k-th NN distance: " << maxbuffer.smallest_value() << std::endl;

                for (size_t i = 0; i < lsh_maps.size(); i++) {
                    new_segments[i].push_back(0);

                    // check each pair of adjacent segments in lsh_maps[i] in ``depth``.
                    for (size_t j = 2; j < segments[i].size() - 1; j++) {
                        auto left = (lsh_maps[i].hashes[segments[i][j - 1]]) & prefix_mask;
                        auto actual = (lsh_maps[i].hashes[segments[i][j]]) & prefix_mask;
                        if (left == actual) {
                            for (uint32_t r = segments[i][j-1]; r < segments[i][j]; r++) {
                                for (uint32_t s = segments[i][j]; s < segments[i][j + 1]; s++) {
                                    auto R = lsh_maps[i].indices[r];
                                    auto S = lsh_maps[i].indices[s];

                                    auto dist = TSim::compute_similarity(
                                        dataset[R], 
                                        dataset[S], 
                                        dataset.get_description());
                                    maxbuffer.insert(std::make_pair(R, S), dist);
                                }
                            }
                        } else {
                            new_segments[i].push_back(segments[i][j]);
                        }
                    }
                } 
                g_performance_metrics.store_time(Computation::Search);   

                std::cout << " Check termination." << std::endl;

                // remove inactive nodes
                auto kth_similarity = maxbuffer.smallest_value();
                auto table_idx = lsh_maps.size();
                auto last_tables = (depth == MAX_HASHBITS ? table_idx : lsh_maps.size());
                float failure_prob = hash_source->failure_probability(
                    depth,
                    table_idx,
                    last_tables,
                    kth_similarity
                );
                std::cout <<  failure_prob << std::endl;
                // g_performance_metrics.store_time(Computation::CheckTermination);
                if (failure_prob <= 1-recall) {
                    break;
                }

                // prepare next round
                segments = new_segments;
                prefix_mask <<= 1;
            }
            g_performance_metrics.store_time(Computation::Total);
            std::cout << k << "-th largest similarity: " << maxbuffer.smallest_value() << std::endl;
            return maxbuffer;//.best_indices();
        }

        MaxPairBuffer global_bf_join(unsigned int k) {
            MaxPairBuffer maxbuffer(k);
            g_performance_metrics.new_query();
            g_performance_metrics.start_timer(Computation::Total);
            for (size_t r = 0; r < dataset.get_size(); r++) {
                for (size_t s = r + 1; s < dataset.get_size(); s++) {
                    auto dist = TSim::compute_similarity(
                        dataset[r], 
                        dataset[s], 
                        dataset.get_description());
                    maxbuffer.insert(std::make_pair(r, s), dist);
                }
            }
            g_performance_metrics.store_time(Computation::Total);
            return maxbuffer;//.best_indices();
        }

        /// Compute a per-point top-K self-join on the current index with ``recall``.
        ///
        /// 
        std::vector<std::vector<uint32_t>> lsh_join(
            unsigned int k,
            float recall,
            FilterType filter_type = FilterType::Default
        ) {
            std::vector<std::vector<uint32_t>> res;

            g_performance_metrics.new_query();
            g_performance_metrics.start_timer(Computation::Total);
            
            // Allocate a buffer for each data point.
            std::vector<MaxBuffer> maxbuffers;

            // Is a point still active?
            bool active[dataset.get_size()];

            // The set of active points.
            std::unordered_set<uint32_t> active_nodes;
            
            for (size_t i = 0; i < dataset.get_size(); i++) {
                maxbuffers.push_back(MaxBuffer(k));
                active[i] = true;
                active_nodes.insert(i);
            }

            // Store segments efficiently (?).
            // indices in segments[i][j-1], ..., segments[i][j]-1 in lsh_maps[i]
            // share the same hash code.
            std::vector<std::vector<uint32_t>> segments (lsh_maps.size());
            // Store count of active nodes in each segment.
            // active_count[i][j] = number of active nodes in 
            // segments[i][j-1], ..., segments[i][j]-1.
            // std::vector<std::vector<uint32_t>> active_count (lsh_maps.size());

            // node_positions[i][j]: position of node i in lsh_maps[j]
            // std::vector<std::vector<uint32_t>> node_positions (dataset.get_size());


            // int comparisons = 0;
            g_performance_metrics.start_timer(Computation::SearchInit);


            // Set up data structures. Create segments for initial hash codes.
            for (size_t i = 0; i < lsh_maps.size(); i++) {
                segments[i].push_back(0);
                for (size_t j = 1; j < lsh_maps[i].hashes.size(); j++) {
                    if (lsh_maps[i].hashes[j] != lsh_maps[i].hashes[j-1]) {
                        segments[i].push_back(j);
                        //active_count[i].push_back(j - segments[segments.size() - 2]);
                    }
                    //node_positions[indices[j]].push_back(j);
                }    

                // Carry out initial all-to-all comparisons within a segment.
                // We leave out the first and last segment since it's filled up with filler elements.
                for (size_t j = 2; j < segments[i].size() - 1; j++) { 
                    auto range = lsh_maps[i].get_segment(segments[i][j-1], segments[i][j]);
                    for (auto r = range.first; r != range.second; r++) {
                        for (auto s = r; s != range.second; s++) {
                            auto R = *r;
                            auto S = *s;
                            auto dist = TSim::compute_similarity(
                                dataset[R], 
                                dataset[S], 
                                dataset.get_description());
                            maxbuffers[R].insert(S, dist);
                            maxbuffers[S].insert(R, dist);
                        }
                    }
                }



            }
            g_performance_metrics.store_time(Computation::SearchInit);
            std::cout << "Initial scan done" << std::endl;

            // std::cout << "Current segments: " << std::endl;
            // for (auto& s: segments) {
            //         std::cout << s << " ";
            // }
            // std::cout << std::endl;

            // for (auto& idx: lsh_maps[0].indices) {
            //      std::cout << idx << " ";
            // }
            // std::cout << std::endl;
            // for (auto& h: lsh_maps[0].hashes) {
            //     std::cout << h << " ";
            // }
            // std::cout << std::endl;

            
            uint32_t prefix_mask = 0xffffffff;
            for (int depth = MAX_HASHBITS; depth >= 0; depth--) {
                // check current level
                g_performance_metrics.start_timer(Computation::Search);
                std::cout << "Checking level " << depth << std::endl;
                std::cout << "Active nodes: " << active_nodes.size() << std::endl;
                if (active_nodes.size() == 0) {
                    break;
                }
                std::vector<std::vector<uint32_t>> new_segments (lsh_maps.size());
                // std::vector<std::vector<uint32_t>> new_active_count (lsh_maps.size());

                // std::cout << "Current segments: " << std::endl;
                // for (auto& s: segments[0]) {
                //      std::cout << s << " ";
                // }
                // std::cout << std::endl;

                for (size_t i = 0; i < lsh_maps.size(); i++) {
                    new_segments[i].push_back(0);

                    // check each pair of adjacent segments in lsh_maps[i] in ``depth``.
                    for (size_t j = 2; j < segments[i].size() - 1; j++) {
                        auto left = (lsh_maps[i].hashes[segments[i][j - 1]]) & prefix_mask;
                        auto actual = (lsh_maps[i].hashes[segments[i][j]]) & prefix_mask;
                        if (left == actual) {
                            // if (active_count[i][j - 1] == 0 && active_count[i][j] == 0) {
                            //     continue;
                            // }
                            for (auto r = segments[i][j-1]; r < segments[i][j]; r++) {
                                for (auto  s = segments[i][j]; s < segments[i][j + 1]; s++) {
                                    auto R = lsh_maps[i].indices[r];
                                    auto S = lsh_maps[i].indices[s];
                                    // std::cout << "Comparing " << R << " and " << S << std::endl;
                                    // comparisons++;
                                    if (!active[R] && !active[S]) {
                                         continue;
                                    }
                                    // auto sketch_idx = j%NUM_SKETCHES;
                                    // auto r_sketch = filterer.get_sketch(R, sketch_idx);
                                    // auto s_sketch = filterer.get_sketch(S, sketch_idx);
                                
                                    // if (filterer.passes_filter(r_sketch, s_sketch, filterer.get_max_sketch_diff(maxbuffers[R]->smallest_value()))) {
                                        auto dist = TSim::compute_similarity(
                                            dataset[R], 
                                            dataset[S], 
                                            dataset.get_description());
                                        maxbuffers[R].insert(S, dist);
                                        maxbuffers[S].insert(R, dist);
                                    // }
                                    // collisions[R]++;
                                    // collisions[S]++;
                                }
                            }
                            // active_count[i][j] += active_count[i][j-1];                            
                        } else {
                            new_segments[i].push_back(segments[i][j]);
                            // new_active_count[i].push_back(active_count[i][j-1]);

                        }
                    }
                }    
                g_performance_metrics.store_time(Computation::Search);   

                // std::cout << new_segments.size() << std::endl;
                // for (auto& h: lsh_maps[0].hashes) {
                //      std::cout << (h & prefix_mask) << " ";
                // }
                // std::cout << std::endl;
                
                // for (auto& s: segments) {
                //     std::cout << s << ";";
                // }
                // std::cout << std::endl;

                std::unordered_set<uint32_t> new_active (active_nodes.size());

                std::cout << " Removing inactive nodes." << std::endl;
                
                g_performance_metrics.start_timer(Computation::Filtering);
                // remove inactive nodes
                for (auto& v: active_nodes) {
                    auto kth_similarity = maxbuffers[v].smallest_value();
                    auto table_idx = lsh_maps.size();
                    auto last_tables = (depth == MAX_HASHBITS ? table_idx : lsh_maps.size());
                    float failure_prob = hash_source->failure_probability(
                        depth,
                        table_idx,
                        last_tables,
                        kth_similarity
                    );
                    // g_performance_metrics.store_time(Computation::CheckTermination);
                    if (failure_prob > 1-recall) {
                        // g_performance_metrics.set_hash_length(depth);
                        // g_performance_metrics.set_considered_maps(
                            // (MAX_HASHBITS-depth+1)*lsh_maps.size());
                        // return;
                        //std::cout << kth_similarity << std::endl;
                        new_active.insert(v);
                    } else {
                        //std::cout << failure_prob << std::endl;
                        active[v] = false;
                        // std::cout << "Removing " << v << std::endl;
                        // TODO: 0 seems to be used by the filler segments, but is also the first actual data point.
                        // if (v == 0)
                        //     continue;
                        // for (size_t i = 0; i < node_positions[v].size(); i++) {
                        //     auto pos = node_positions[v][i];
                        //     auto it = std::upper_bound(new_segments[i].begin(), new_segments[i].end(), pos);
                        //     auto j = (it - new_segments[i].begin());
                        //     new_active_count[i][j-1]--;
                        // }
                    }
                }
                g_performance_metrics.store_time(Computation::Filtering);

                // prepare next round
                segments = new_segments;
                active_nodes = new_active;
                // active_count = new_active_count;
                //check_active_counts(lsh_maps[0].indices, segments[0], active, active_count[0]);
                prefix_mask <<= 1;
            }
            // auto n = dataset.get_size();
            // std::cout << "comparisons: " << comparisons << "; should be " << (n * (n - 1) / 2 + n) << std::endl;
            g_performance_metrics.store_time(Computation::Total);

            for (size_t i = 0; i < dataset.get_size(); i++) {
                auto best = maxbuffers[i].best_indices();
                // if (best.size() != k) {
                    // std::cout << "error! " << best.size() << " " << collisions[i] << std::endl;
                // }
                res.push_back(best);
            }
            return res;
        }


        /// Search for the k nearest neighbors to a query by 
        /// computing the similarity of each inserted value.
        ///
        /// ``rebuild`` does not need to be called before a point is considered. 
        /// 
        /// @param query The query value.
        /// It follows the same constraints as when inserting a value. 
        /// @param k The number of neighbors to search for.
        /// @return The indices of the ``k`` nearest neighbors.
        /// Indices are assigned incrementally to each point in the order they are inserted into the dataset, starting at 0.
        /// The result is ordered so that the most similar neighbor is first.
        template <typename T>
        std::vector<unsigned int> search_bf(
            const T& query,
            unsigned int k
        ) const {
            auto stored = to_stored_type<typename TSim::Format>(
                query, dataset.get_description());
            return search_bf_formatted_query(stored.get(), k);
        }

        // Retrieve the number of inserted vectors.
        unsigned int get_size() const {
            return dataset.get_size();
        }

        // Retrieve the number of tables used internally.
        size_t get_repetitions() const {
            return lsh_maps.size();
        }

    private:
        std::vector<unsigned int> search_bf_formatted_query(
            typename TSim::Format::Type* query,
            unsigned int k
        ) const {
            MaxBuffer res(k);
            for (size_t i=0; i < dataset.get_size(); i++) {
                float sim = TSim::compute_similarity(
                    query,
                    dataset[i],
                    dataset.get_description());
                res.insert(i, sim);
            }
            std::vector<uint32_t> res_indices;
            for (auto p : res.best_entries()) {
                res_indices.push_back(p.first);
            }
            return res_indices;
        }

        std::vector<uint32_t> search_formatted_query(
            typename TSim::Format::Type* query,
            unsigned int k,
            float recall,
            FilterType filter_type
        ) const {
            if (dataset.get_size() < 100) {
                // Due to optimizations values near the edges in prefixmaps are discarded.
                // When there are fewer total values than SEGMENT_SIZE, all values will be skipped.
                // However at that point, brute force is likely to be faster regardless.
                return search_bf_formatted_query(query, k);
            }
            g_performance_metrics.new_query();
            g_performance_metrics.start_timer(Computation::Total);

            MaxBuffer maxbuffer(k);
            g_performance_metrics.start_timer(Computation::Hashing);
            auto hash_state = hash_source->reset(query, false);
            g_performance_metrics.store_time(Computation::Hashing);
            g_performance_metrics.start_timer(Computation::Sketching);
            auto sketches = filterer.reset(query);
            g_performance_metrics.store_time(Computation::Sketching);

            g_performance_metrics.start_timer(Computation::Search);
            switch (filter_type) {
                case FilterType::None:
                    search_maps_no_filter(
                        query,
                        maxbuffer,
                        recall,
                        sketches,
                        hash_state.get());
                    break;
                case FilterType::Simple:
                    search_maps_simple_filter(
                        query,
                        maxbuffer,
                        recall,
                        sketches,
                        hash_state.get());
                    break;
                default:
                    search_maps(query, maxbuffer, recall, sketches, hash_state.get());
            }
            g_performance_metrics.store_time(Computation::Search);

            auto res = maxbuffer.best_indices();
            g_performance_metrics.store_time(Computation::Total);
            return res;
        }

        // Size of buffer of 4element segments to consider at once.
        const static int RING_SIZE = NUM_SKETCHES;

        struct SearchBuffers {
            // Filler range, used as some valid range data for the one-beyond-end
            // index when searching
            uint32_t range_end_filler[2*RING_SIZE*4] = {0};

            // Data for each range. One longer than the number of tables to always allow
            // access to the next range.

            // Storage for each range. Each table gives one range of elements to consider.
            size_t num_ranges = 0;
            // Empty ranges are discarded.
            // +1 to always allow safe access to the next range
            std::unique_ptr<std::pair<const uint32_t*, const uint32_t*>[]> ranges;
            // For each range, which table it was taken from.
            std::unique_ptr<uint_fast32_t[]> table_indices;

            // Stores the range of values that have already been considered.
            // Before a table can be used, the initial point is found through binary search.
            std::vector<PrefixMapQuery> query_objects;

            QuerySketches sketches;

            SearchBuffers(
                const std::vector<PrefixMap<THash>>& maps,
                QuerySketches sketches,
                HashSourceState* hash_state
            )
              : sketches(sketches)
            {
                g_performance_metrics.start_timer(Computation::SearchInit);

                ranges =
                    std::make_unique<std::pair<const uint32_t*, const uint32_t*>[]>(maps.size()+1);
                table_indices =
                    std::make_unique<uint_fast32_t[]>(maps.size()+1);

                query_objects.reserve(maps.size());
                std::transform(maps.begin(), maps.end(), std::back_inserter(query_objects),
                    [hash_state](auto& map) { return map.create_query(hash_state); });

                g_performance_metrics.store_time(Computation::SearchInit);
            }

            void fill_ranges(const std::vector<PrefixMap<THash>>& maps) {
                g_performance_metrics.start_timer(Computation::ReducePrefix);

                num_ranges = 0;
                for (uint_fast32_t j=0; j<maps.size(); j++) {
                    auto range = maps[j].get_next_range(query_objects[j]);
                    ranges[num_ranges] = range;
                    table_indices[num_ranges] = j;
                    // Skip empty ranges
                    num_ranges += (range.first != range.second);
                }
                // A large range that is never dereferenced, so that it will
                // never advance further in the array.
                ranges[num_ranges] = std::make_pair(&range_end_filler[0], &range_end_filler[2*RING_SIZE*4]);
                table_indices[num_ranges] = maps.size();

                g_performance_metrics.store_time(Computation::ReducePrefix);
            }
        };

        // Search the tables without any filters.
        void search_maps_no_filter(
            typename TSim::Format::Type* query,
            MaxBuffer& maxbuffer,
            float recall,
            QuerySketches sketches,
            HashSourceState* hash_state
        ) const {
            SearchBuffers buffers(lsh_maps, sketches, hash_state);
            for (uint_fast8_t depth=MAX_HASHBITS; depth > 0; depth--) {
                buffers.fill_ranges(lsh_maps);
                g_performance_metrics.start_timer(Computation::Consider);
                for (uint_fast32_t range_idx=0; range_idx < buffers.num_ranges; range_idx++) {
                    auto range = buffers.ranges[range_idx];
                    while (range.first != range.second) {
                        auto idx = *range.first;
                        auto dist = TSim::compute_similarity(
                            query,
                            dataset[idx],
                            dataset.get_description());
                        maxbuffer.insert(idx, dist);
                        range.first++;
                    }
                }
                g_performance_metrics.store_time(Computation::Consider);
                g_performance_metrics.start_timer(Computation::CheckTermination);
                auto kth_similarity = maxbuffer.smallest_value();
                auto table_idx = lsh_maps.size();
                auto last_tables = (depth == MAX_HASHBITS ? table_idx : lsh_maps.size());
                float failure_prob = hash_source->failure_probability(
                    depth,
                    table_idx,
                    last_tables,
                    kth_similarity
                );
                g_performance_metrics.store_time(Computation::CheckTermination);
                if (failure_prob <= 1-recall) {
                    g_performance_metrics.set_hash_length(depth);
                    g_performance_metrics.set_considered_maps(
                        (MAX_HASHBITS-depth+1)*lsh_maps.size());
                    return;
                }
            }
        }

        // Search maps with a simple implementation of filtering.
        void search_maps_simple_filter(
            typename TSim::Format::Type* query,
            MaxBuffer& maxbuffer,
            float recall,
            QuerySketches sketches,
            HashSourceState* hash_state
        ) const {
            SearchBuffers buffers(lsh_maps, sketches, hash_state);
            for (uint_fast8_t depth=MAX_HASHBITS; depth > 0; depth--) {
                buffers.fill_ranges(lsh_maps);
                g_performance_metrics.start_timer(Computation::Consider);
                for (uint_fast32_t range_idx=0; range_idx < buffers.num_ranges; range_idx++) {
                    auto range = buffers.ranges[range_idx];
                    while (range.first != range.second) {
                        auto idx = *range.first;
                        auto sketch_idx = range_idx%NUM_SKETCHES;
                        auto sketch = filterer.get_sketch(idx, sketch_idx);
                        if (buffers.sketches.passes_filter(sketch, sketch_idx)) {
                            auto dist = TSim::compute_similarity(
                                query,
                                dataset[idx],
                                dataset.get_description());
                            maxbuffer.insert(idx, dist);
                        }
                        range.first++;
                    }
                    auto kth_similarity = maxbuffer.smallest_value();
                    buffers.sketches.max_sketch_diff = filterer.get_max_sketch_diff(kth_similarity);
                }
                g_performance_metrics.store_time(Computation::Consider);
                g_performance_metrics.start_timer(Computation::CheckTermination);
                auto kth_similarity = maxbuffer.smallest_value();
                auto table_idx = lsh_maps.size();
                auto last_tables = (depth == MAX_HASHBITS ? table_idx : lsh_maps.size());
                float failure_prob = hash_source->failure_probability(
                    depth,
                    table_idx,
                    last_tables,
                    kth_similarity
                );
                g_performance_metrics.store_time(Computation::CheckTermination);
                if (failure_prob <= 1-recall) {
                    g_performance_metrics.set_hash_length(depth);
                    g_performance_metrics.set_considered_maps(
                        (MAX_HASHBITS-depth+1)*lsh_maps.size());
                    return;
                }
            }
        }

        // Search all maps and insert the candidates into the buffer.
        void search_maps(
            typename TSim::Format::Type* query,
            MaxBuffer& maxbuffer,
            float recall,
            QuerySketches sketches,
            HashSourceState* hash_state
        ) const {
            const size_t FILTER_BUFFER_SIZE = 128;

            SearchBuffers buffers(lsh_maps, sketches, hash_state);
            // Buffer for values passing filtering and should have distances computed.
            // 8*RING_SIZE is necessary additional space as that is the maximum that can be added
            // between the last check of the size and it being emptied.
            uint32_t passing_filter[FILTER_BUFFER_SIZE+8*RING_SIZE];

            // foreach possible bit in hash
            for (uint_fast8_t depth=MAX_HASHBITS; depth > 0; depth--) {
                // Find next ranges to consider
                buffers.fill_ranges(lsh_maps);
                g_performance_metrics.start_timer(Computation::Filtering);
                // Filter values
                const static int PREFETCH_DIST = 3;
                const static int PREREQ_PREFETCH_DIST = 5;
                const uint32_t* ring[RING_SIZE];
                // From which range are we currently moving values into the ring.
                uint_fast32_t range_idx = 0;

                // Number of values missing for the ring to be full
                // When there are missing values, the rest can contain invalid pointers that should not be dereferenced.
                // Prefetching is ok
                int_fast32_t missing_ring_vals = RING_SIZE;
                // Fill ring
                for (int_fast8_t i=0; i < RING_SIZE; i++) {
                    auto& range = buffers.ranges[range_idx];
                    ring[i] = range.first;
                    range.first += 4;
                    missing_ring_vals -= (range_idx < buffers.num_ranges);
                    range_idx += (range.first == range.second);
                }

                while (range_idx < buffers.num_ranges) {
                    uint_fast32_t num_passing_filter = 0;
                    // Can potentially add 4xRING_SIZE values to the buffer
                    while (num_passing_filter < FILTER_BUFFER_SIZE && missing_ring_vals == 0) {
                        // We know that the ring is full, so we can iter through it entirely.
                        // This should be completely unrolled
                        for (int_fast32_t ring_idx=0; ring_idx < RING_SIZE; ring_idx++) {
                            auto prefetch_ring_idx = (ring_idx+PREFETCH_DIST)&(RING_SIZE-1);
                            auto prefetch_segment = ring[prefetch_ring_idx];
                            filterer.prefetch(prefetch_segment[0], prefetch_ring_idx);
                            filterer.prefetch(prefetch_segment[1], prefetch_ring_idx);
                            filterer.prefetch(prefetch_segment[2], prefetch_ring_idx);
                            filterer.prefetch(prefetch_segment[3], prefetch_ring_idx);

                            auto prereq_prefetch_segment =
                                ring[(ring_idx+PREREQ_PREFETCH_DIST)&(RING_SIZE-1)];
                            prefetch_addr(&prereq_prefetch_segment[0]);
                            prefetch_addr(&prereq_prefetch_segment[1]);
                            prefetch_addr(&prereq_prefetch_segment[2]);
                            prefetch_addr(&prereq_prefetch_segment[3]);

                            // indices
                            auto v1 = ring[ring_idx][0];
                            auto v2 = ring[ring_idx][1];
                            auto v3 = ring[ring_idx][2];
                            auto v4 = ring[ring_idx][3];

                            // sketches
                            auto s1 = filterer.get_sketch(v1, ring_idx);
                            auto s2 = filterer.get_sketch(v2, ring_idx);
                            auto s3 = filterer.get_sketch(v3, ring_idx);
                            auto s4 = filterer.get_sketch(v4, ring_idx);

                            // Whether they pass the filtering step
                            auto p1 = buffers.sketches.passes_filter(s1, ring_idx);
                            auto p2 = buffers.sketches.passes_filter(s2, ring_idx);
                            auto p3 = buffers.sketches.passes_filter(s3, ring_idx);
                            auto p4 = buffers.sketches.passes_filter(s4, ring_idx);

                            passing_filter[num_passing_filter] = v1;
                            num_passing_filter += p1;
                            passing_filter[num_passing_filter] = v2;
                            num_passing_filter += p2;
                            passing_filter[num_passing_filter] = v3;
                            num_passing_filter += p3;
                            passing_filter[num_passing_filter] = v4;
                            num_passing_filter += p4;

                            // Put new query into the last slot
                            missing_ring_vals += (range_idx >= buffers.num_ranges);
                            auto& range = buffers.ranges[range_idx];
                            ring[ring_idx] = range.first;
                            range.first += 4;
                            range_idx += (range.first == range.second);
                        }
                        g_performance_metrics.add_candidates(RING_SIZE*4);
                    }
                    // Consider rest of values in ring when it isn't full.
                    // Can again add up to 4*RING_SIZE values to the buffer.
                    for (int_fast32_t ring_idx=RING_SIZE-1-missing_ring_vals; ring_idx >= 0; ring_idx--) {
                        auto prefetch_ring_idx = (ring_idx+PREFETCH_DIST)&(RING_SIZE-1);
                        auto prefetch_segment = ring[prefetch_ring_idx];

                        filterer.prefetch(prefetch_segment[0], prefetch_ring_idx);
                        filterer.prefetch(prefetch_segment[1], prefetch_ring_idx);
                        filterer.prefetch(prefetch_segment[2], prefetch_ring_idx);
                        filterer.prefetch(prefetch_segment[3], prefetch_ring_idx);

                        auto prereq_prefetch_segment =
                            ring[(ring_idx+PREREQ_PREFETCH_DIST)&(RING_SIZE-1)];
                        prefetch_addr(&prereq_prefetch_segment[0]);
                        prefetch_addr(&prereq_prefetch_segment[1]);
                        prefetch_addr(&prereq_prefetch_segment[2]);
                        prefetch_addr(&prereq_prefetch_segment[3]);

                        auto v1 = ring[ring_idx][0];
                        auto v2 = ring[ring_idx][1];
                        auto v3 = ring[ring_idx][2];
                        auto v4 = ring[ring_idx][3];

                        auto p1 = buffers.sketches.passes_filter(v1, ring_idx);
                        auto p2 = buffers.sketches.passes_filter(v2, ring_idx);
                        auto p3 = buffers.sketches.passes_filter(v3, ring_idx);
                        auto p4 = buffers.sketches.passes_filter(v4, ring_idx);

                        passing_filter[num_passing_filter] = v1;
                        num_passing_filter += p1;
                        passing_filter[num_passing_filter] = v2;
                        num_passing_filter += p2;
                        passing_filter[num_passing_filter] = v3;
                        num_passing_filter += p3;
                        passing_filter[num_passing_filter] = v4;
                        num_passing_filter += p4;
                    }
                    g_performance_metrics.add_candidates(4*(RING_SIZE-missing_ring_vals));

                    // Empty buffer
                    g_performance_metrics.store_time(Computation::Filtering);
                    g_performance_metrics.start_timer(Computation::Consider);
                    for (
                        uint_fast32_t passed_idx=0;
                        passed_idx < num_passing_filter;
                        passed_idx++
                    ) {
                        auto idx = passing_filter[passed_idx];
                        auto dist = TSim::compute_similarity(
                            query,
                            dataset[idx],
                            dataset.get_description());
                        maxbuffer.insert(idx, dist);
                    }
                    g_performance_metrics.add_distance_computations(num_passing_filter);
                    num_passing_filter = 0;
                    auto kth_similarity = maxbuffer.smallest_value();
                    buffers.sketches.max_sketch_diff = filterer.get_max_sketch_diff(kth_similarity);
                    g_performance_metrics.store_time(Computation::Consider);

                    // Stop if we have seen enough to be confident about the recall guarantee
                    g_performance_metrics.start_timer(Computation::CheckTermination);
                    size_t table_idx = buffers.table_indices[range_idx];
                    auto last_tables = (depth == MAX_HASHBITS ? table_idx : lsh_maps.size());
                    float failure_prob = hash_source->failure_probability(
                        depth,
                        table_idx,
                        last_tables,
                        kth_similarity
                    );
                    g_performance_metrics.store_time(Computation::CheckTermination);
                    if (failure_prob <= 1-recall) {
                        g_performance_metrics.set_hash_length(depth);
                        g_performance_metrics.set_considered_maps(
                            (MAX_HASHBITS-depth)*lsh_maps.size()+table_idx);
                        return;
                    }
                    g_performance_metrics.start_timer(Computation::Filtering);
                }
                g_performance_metrics.store_time(Computation::Filtering);
            }
        }

        void serialize_chunk(std::ostream& out, size_t idx) const {
            lsh_maps[idx].serialize(out);
        }
    };
}<|MERGE_RESOLUTION|>--- conflicted
+++ resolved
@@ -239,24 +239,14 @@
         /// This is done in parallel by default.
         /// The number of threads used can be specified using the
         /// OMP_NUM_THREADS environment variable.
-<<<<<<< HEAD
-        void rebuild() {
+        void rebuild(bool with_sketches = true) {
             g_performance_metrics.start_timer(Computation::Indexing);
-            // Compute sketches for the new vectors.
-            g_performance_metrics.start_timer(Computation::IndexSketching);
-            filterer.add_sketches(dataset, last_rebuild);
-            g_performance_metrics.store_time(Computation::IndexSketching);
-=======
-        void rebuild(bool with_sketches = true) {
             if (with_sketches) {
                 // Compute sketches for the new vectors.
-                auto start_sketches = std::chrono::steady_clock::now();
+                g_performance_metrics.start_timer(Computation::IndexSketching);
                 filterer.add_sketches(dataset, last_rebuild);
-                auto end_sketches = std::chrono::steady_clock::now();
-                auto elapsed_sketches = std::chrono::duration_cast<std::chrono::nanoseconds>(end_sketches - start_sketches).count();
-                printf("Time to compute sketches %ld ns\n", elapsed_sketches);
-            }
->>>>>>> d648acb0
+                g_performance_metrics.store_time(Computation::IndexSketching);
+            }
 
             auto desc = dataset.get_description();
             auto table_bytes = PrefixMap<THash>::memory_usage(dataset.get_size(), hash_args->function_memory_usage(desc, MAX_HASHBITS));
@@ -279,17 +269,12 @@
                 throw std::invalid_argument("insufficient memory");
             }
 
-<<<<<<< HEAD
-=======
             if (num_tables > 1000) {
                 std::cerr << "Capping tables to max 1000." << std::endl;
                 num_tables = 1000;
             }
 
-            printf("Building %d tables\n", num_tables);
-
             auto start = std::chrono::steady_clock::now();
->>>>>>> d648acb0
             // if rebuild has been called before
             if (hash_source) {
                 // Resize the number of tables
